name: cellpose
dependencies:
  - python==3.8.5
  - pip
  - pip:
    - PyQt5
    - PyQt5.sip
    - numpy>=1.20.0
    - numba>=0.43.1
    - scipy
    - torch>=1.6
    - opencv-python-headless
    - pyqtgraph>=0.11.0rc0
    - natsort
    - google-cloud-storage
    - tqdm
    - tifffile
<<<<<<< HEAD
    - dask
    - dask[array]
    - dask[delayed]
    - ClusterWrap
=======
    - fastremap
    - cellpose
>>>>>>> 06df602f
    
  <|MERGE_RESOLUTION|>--- conflicted
+++ resolved
@@ -15,14 +15,11 @@
     - google-cloud-storage
     - tqdm
     - tifffile
-<<<<<<< HEAD
     - dask
     - dask[array]
     - dask[delayed]
     - ClusterWrap
-=======
     - fastremap
     - cellpose
->>>>>>> 06df602f
     
   