--- conflicted
+++ resolved
@@ -27,6 +27,9 @@
     Since the output file is in the same folder as the loaded
     image with ``_seg.npy`` appended, make sure you have WRITE access 
     in the folder, otherwise the file will not save.
+
+.. image:: https://www.cellpose.org/static/images/cellpose_gui.png
+    :width: 600
 
 Using the GUI 
 ~~~~~~~~~~~~~~~~~~~~~~~
@@ -60,16 +63,9 @@
 
 If you want to draw masks in 3D, then you can turn *single_stroke*
 option off and draw a stroke on each plane with the cell and then press
-<<<<<<< HEAD
-ENTER.
-
-.. image:: https://www.cellpose.org/static/images/cellpose_gui.png
-    :width: 600
-=======
 ENTER. You can also draw multiple strokes on the same plane for 
 complex cell shapes, but do not do this in 2D if you plan to train a cellpose model 
 (the cell flows will not work correctly).
->>>>>>> d9519368
 
 .. note::
     3D labelling will fill in unlabelled z-planes so that you do not
