--- conflicted
+++ resolved
@@ -501,11 +501,6 @@
         
         #here is where the stepping happens
         for t in range(niter):
-<<<<<<< HEAD
-            dPt = torch.nn.functional.grid_sample(im, pt, align_corners=False)
-            for k in range(2):
-                pt[:,:,:,k] = torch.clamp(pt[:,:,:,k] - dPt[:,k,:,:], -1., 1.)
-=======
             # align_corners default is False, just added to suppress warning
             dPt = torch.nn.functional.grid_sample(im, pt, align_corners=False)
             if skel:
@@ -517,7 +512,6 @@
                 trace = torch.cat((trace,pt))
                 
         #undo the normalization from before, reverse order of operations 
->>>>>>> eab863e0
         pt = (pt+1)*0.5
         for k in range(2): 
             pt[:,:,:,k] *= shape[k]
